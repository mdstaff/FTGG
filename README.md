--- conflicted
+++ resolved
@@ -63,14 +63,6 @@
     * **expression-engine (evaluate general expressions in infix notation - return number/string/boolean) - C**
     * function-graph (function graphing engine) - E
     * **function-parser (parse and evaluate functions of multiple variables in infix notation) - C**
-<<<<<<< HEAD
-    * **[functional-programming](/libs/ftgg-ts-lib/src/lib/libs/functional-programming#readme) (compact, pure functions for use in FP applications) - P**
-    * kinematics (2D forward/inverse kinematics library) - E
-    * lazy-load (lazy-load JS and CSS files) - E
-    * **[misc](/libs/ftgg-ts-lib/src/lib/libs/misc/Readme.md) (because it doesn't fit anywhere else) - P**
-    * **[optimization](/libs/ftgg-ts-lib/src/lib/libs/optimization/Readme.md) (a variety of methods to find extrema of functions) - P**
-    * paging (libraries to support dynamic paging of content) - E
-=======
     * **item-allocation (solution of continuous and 0-1 knapsack problems) - C**
     * **[functional-programming](/libs/amyr-ts-lib/src/lib/libs/functional-programming#readme) (compact, pure functions for use in FP applications) - P**
     * kinematics (2D forward/inverse kinematics library) - E
@@ -78,7 +70,6 @@
     * **[misc](/libs/amyr-ts-lib/src/lib/libs/misc/Readme.md) (because it doesn't fit anywhere else) - P**
     * **[optimization](/libs/amyr-ts-lib/src/lib/libs/optimization/Readme.md) (a variety of methods to find extrema of functions) - P**
     * **paging** (calculations to support paging of content stored in an array) - C
->>>>>>> 5b74362f
     * profiles (libraries supporting operation on multi-valued time-series) - E
     * search (search functions)
     * **sorting (sort functions) - P**
